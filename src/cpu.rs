--- conflicted
+++ resolved
@@ -410,14 +410,8 @@
 
     pub fn run(&mut self) {
         while let Some(decoded_instr) = self.fetch_next_and_decode() {
-<<<<<<< HEAD
             self.execute_instruction(decoded_instr);
         }
-=======
-                self.execute_instruction(decoded_instr);
-            } 
-        
->>>>>>> 797f27e3
     }
 
     fn set_flags_from_i8(status: &mut Status, value: i8) {
@@ -1164,8 +1158,6 @@
         F: FnMut(&mut CPU, u8),
     {
         let mut cpu = CPU::new();
-<<<<<<< HEAD
-=======
 
         cpu.execute_instruction((load_instruction, OpInput::UseImmediate(127)));
 
@@ -1173,30 +1165,13 @@
         assert!(cpu.registers.status.contains(PS_ZERO));
         assert!(cpu.registers.status.contains(PS_CARRY));
         assert!(!cpu.registers.status.contains(PS_NEGATIVE));
->>>>>>> 797f27e3
-
-        cpu.execute_instruction((load_instruction, OpInput::UseImmediate(127)));
-
-<<<<<<< HEAD
-        compare(&mut cpu, 127);
-        assert!(cpu.registers.status.contains(PS_ZERO));
-        assert!(cpu.registers.status.contains(PS_CARRY));
-        assert!(!cpu.registers.status.contains(PS_NEGATIVE));
-
-        cpu.execute_instruction((load_instruction, OpInput::UseImmediate(127)));
-=======
+
         cpu.execute_instruction((load_instruction, OpInput::UseImmediate(127)));
 
         compare(&mut cpu, 1);
         assert!(!cpu.registers.status.contains(PS_ZERO));
         assert!(cpu.registers.status.contains(PS_CARRY));
         assert!(!cpu.registers.status.contains(PS_NEGATIVE));
->>>>>>> 797f27e3
-
-        compare(&mut cpu, 1);
-        assert!(!cpu.registers.status.contains(PS_ZERO));
-        assert!(cpu.registers.status.contains(PS_CARRY));
-        assert!(!cpu.registers.status.contains(PS_NEGATIVE));
 
         cpu.execute_instruction((load_instruction, OpInput::UseImmediate(1)));
 
@@ -1207,42 +1182,20 @@
 
         cpu.execute_instruction((load_instruction, OpInput::UseImmediate(20)));
 
-<<<<<<< HEAD
         compare(&mut cpu, -50i8 as u8);
         assert!(!cpu.registers.status.contains(PS_ZERO));
         assert!(!cpu.registers.status.contains(PS_CARRY));
         assert!(!cpu.registers.status.contains(PS_NEGATIVE));
 
         cpu.execute_instruction((load_instruction, OpInput::UseImmediate(1)));
-=======
-        cpu.execute_instruction((load_instruction, OpInput::UseImmediate(20)));
-
-        compare(&mut cpu, -50i8 as u8);
-        assert!(!cpu.registers.status.contains(PS_ZERO));
-        assert!(!cpu.registers.status.contains(PS_CARRY));
-        assert!(!cpu.registers.status.contains(PS_NEGATIVE));
->>>>>>> 797f27e3
 
         compare(&mut cpu, -1i8 as u8);
         assert!(!cpu.registers.status.contains(PS_ZERO));
         assert!(!cpu.registers.status.contains(PS_CARRY));
         assert!(!cpu.registers.status.contains(PS_NEGATIVE));
 
-<<<<<<< HEAD
         cpu.execute_instruction((load_instruction, OpInput::UseImmediate(127)));
 
-=======
-        cpu.execute_instruction((load_instruction, OpInput::UseImmediate(1)));
-
-        compare(&mut cpu, -1i8 as u8);
-        assert!(!cpu.registers.status.contains(PS_ZERO));
-        assert!(!cpu.registers.status.contains(PS_CARRY));
-        assert!(!cpu.registers.status.contains(PS_NEGATIVE));
-
-
-        cpu.execute_instruction((load_instruction, OpInput::UseImmediate(127)));
-
->>>>>>> 797f27e3
         compare(&mut cpu, -128i8 as u8);
         assert!(!cpu.registers.status.contains(PS_ZERO));
         assert!(!cpu.registers.status.contains(PS_CARRY));
@@ -1334,4 +1287,4 @@
             }
         }
     }
-}
+}