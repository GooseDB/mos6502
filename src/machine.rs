// Copyright (C) 2014 The 6502-rs Developers
// All rights reserved.
//
// Redistribution and use in source and binary forms, with or without
// modification, are permitted provided that the following conditions
// are met:
// 1. Redistributions of source code must retain the above copyright
//    notice, this list of conditions and the following disclaimer.
// 2. Redistributions in binary form must reproduce the above copyright
//    notice, this list of conditions and the following disclaimer in the
//    documentation and/or other materials provided with the distribution.
// 3. Neither the names of the copyright holders nor the names of any
//    contributors may be used to endorse or promote products derived from this
//    software without specific prior written permission.
//
// THIS SOFTWARE IS PROVIDED BY THE COPYRIGHT HOLDERS AND CONTRIBUTORS "AS IS"
// AND ANY EXPRESS OR IMPLIED WARRANTIES, INCLUDING, BUT NOT LIMITED TO, THE
// IMPLIED WARRANTIES OF MERCHANTABILITY AND FITNESS FOR A PARTICULAR PURPOSE
// ARE DISCLAIMED. IN NO EVENT SHALL THE COPYRIGHT HOLDER OR CONTRIBUTORS BE
// LIABLE FOR ANY DIRECT, INDIRECT, INCIDENTAL, SPECIAL, EXEMPLARY, OR
// CONSEQUENTIAL DAMAGES (INCLUDING, BUT NOT LIMITED TO, PROCUREMENT OF
// SUBSTITUTE GOODS OR SERVICES; LOSS OF USE, DATA, OR PROFITS; OR BUSINESS
// INTERRUPTION) HOWEVER CAUSED AND ON ANY THEORY OF LIABILITY, WHETHER IN
// CONTRACT, STRICT LIABILITY, OR TORT (INCLUDING NEGLIGENCE OR OTHERWISE)
// ARISING IN ANY WAY OUT OF THE USE OF THIS SOFTWARE, EVEN IF ADVISED OF THE
// POSSIBILITY OF SUCH DAMAGE.

use log;

use std;

use address::{AddressDiff};
use instruction;
use instruction::{DecodedInstr};
use memory::Memory;
use registers::{ Registers, Status, StatusArgs };
use registers::{ PS_NEGATIVE, PS_OVERFLOW, PS_ZERO, PS_CARRY };

pub struct Machine {
    pub registers: Registers,
    pub memory:    Memory
}

impl Machine {
    pub fn new() -> Machine {
    	Machine{
    	    registers: Registers::new(),
    	    memory:    Memory::new()
    	}
    }
    
    pub fn reset(&mut self) {
    	*self = Machine::new();
    }

    pub fn fetch_next_and_decode(&mut self) -> Option<DecodedInstr> {
        let x: u8 = self.memory.get_byte(self.registers.program_counter);

        match instruction::OPCODES[x as uint] {
            Some((instr, am)) => {
                let extra_bytes = am.extra_bytes();
                let num_bytes = AddressDiff(1) + extra_bytes;

                let data_start = self.registers.program_counter
                               + AddressDiff(1);

                let slice = self.memory.get_slice(data_start, extra_bytes);
                let am_out = am.process(self, slice);

                // Increment program counter
                self.registers.program_counter =
                    self.registers.program_counter + num_bytes;

                Some((instr, am_out))
            }
            _ => None
        }
    }

    pub fn execute_instruction(&mut self, decoded_instr: DecodedInstr) {
        match decoded_instr {
            (instruction::ADC, instruction::UseImmediate(val)) => {
                log!(log::DEBUG, "add with carry immediate: {}", val);
                self.add_with_carry(val as i8);
            },
            (instruction::ADC, instruction::UseAddress(addr)) => {
                let val = self.memory.get_byte(addr) as i8;
                log!(log::DEBUG, "add with carry. address: {}. value: {}",
                                 addr, val);
                self.add_with_carry(val);
            },

            (instruction::DEX, instruction::UseImplied) => {
                self.dec_x();
            }

            (instruction::LDA, instruction::UseImmediate(val)) => {
                log!(log::DEBUG, "load A immediate: {}", val);
                self.load_accumulator(val as i8);
            },
            (instruction::LDA, instruction::UseAddress(addr)) => {
                let val = self.memory.get_byte(addr);
                log!(log::DEBUG, "load A. address: {}. value: {}", addr, val);
                self.load_accumulator(val as i8);
            },

            (instruction::LDX, instruction::UseImmediate(val)) => {
                log!(log::DEBUG, "load X immediate: {}", val);
                self.load_x_register(val as i8);
            },
            (instruction::LDX, instruction::UseAddress(addr)) => {
                let val = self.memory.get_byte(addr);
                log!(log::DEBUG, "load X. address: {}. value: {}", addr, val);
                self.load_x_register(val as i8);
            },

            (instruction::LDY, instruction::UseImmediate(val)) => {
                log!(log::DEBUG, "load Y immediate: {}", val);
                self.load_y_register(val as i8);
            },
            (instruction::LDY, instruction::UseAddress(addr)) => {
                let val = self.memory.get_byte(addr);
                log!(log::DEBUG, "load Y. address: {}. value: {}", addr, val);
                self.load_y_register(val as i8);
            },

            (instruction::NOP, _) => {
                log!(log::DEBUG, "nop instr");
            },
            (_, _) => {
                log!(log::DEBUG, "attempting to execute unimplemented \
                                  instruction");
            },
        };
    }

    pub fn run(&mut self) {
        loop {
            if let Some(decoded_instr) = self.fetch_next_and_decode() {
                self.execute_instruction(decoded_instr);
            } else {
                break
            }
        }
    }

    fn load_register_with_flags(register: &mut i8,
                                status: &mut Status,
                                value: i8) {
        *register = value;

        let is_zero = value == 0;
        let is_negative = value < 0;

        status.set_with_mask(
            PS_ZERO | PS_NEGATIVE,
            Status::new(StatusArgs { zero: is_zero,
                                     negative: is_negative,
                                     ..StatusArgs::none() } ));
    }

    pub fn load_x_register(&mut self, value: i8) {
        Machine::load_register_with_flags(&mut self.registers.index_x,
                                          &mut self.registers.status,
                                          value);
    }

    pub fn load_y_register(&mut self, value: i8) {
        Machine::load_register_with_flags(&mut self.registers.index_y,
                                          &mut self.registers.status,
                                          value);
    }

    pub fn load_accumulator(&mut self, value: i8) {
        Machine::load_register_with_flags(&mut self.registers.accumulator,
                                          &mut self.registers.status,
                                          value);
    }

    // TODO akeeton: Implement binary-coded decimal.
    pub fn add_with_carry(&mut self, value: i8) {
        let a_before: i8 = self.registers.accumulator;
        let c_before: i8 = self.registers.status.get_carry();
        let a_after: i8 = a_before + c_before + value;

        debug_assert_eq!(a_after as u8, a_before as u8 + c_before as u8
                                        + value as u8);

        let did_carry = (a_after as u8) < (a_before as u8);

        let did_overflow   =
        	   (a_before < 0 && value < 0 && a_after >= 0)
        	|| (a_before > 0 && value > 0 && a_after <= 0);

        let mask = PS_CARRY | PS_OVERFLOW;

        self.registers.status.set_with_mask(mask,
            Status::new(StatusArgs { carry: did_carry,
                                     overflow: did_overflow,
                                     ..StatusArgs::none() } ));

        self.load_accumulator(a_after);

        log!(log::DEBUG, "accumulator: {}", self.registers.accumulator);
    }

    pub fn dec_x(&mut self) {
<<<<<<< HEAD
        let val = self.registers.index_x;
        self.load_x_register(val - 1);
=======
        let x_before = self.registers.index_x;
        let value = 1i8;
        let x_after = x_before - value;
        self.registers.index_x = x_before - 1;

        let is_negative = x_after < 0;
        let is_zero = x_after == 0;

        let mask = ps_negative | ps_zero;
        self.registers.status.set_with_mask(
            mask,
            Status::new(StatusArgs { 
                negative: is_negative,
                zero: is_zero,
                    ..StatusArgs::none() 
            })
        );
>>>>>>> 702129dd
    }
}

impl std::fmt::Show for Machine {
    fn fmt(&self, f: &mut std::fmt::Formatter) -> std::fmt::Result {
        write!(f, "Machine Dump:\n\nAccumulator: {}",
               self.registers.accumulator)
    }
}

#[test]
fn add_with_carry_test() {

    let mut machine = Machine::new();

    machine.add_with_carry(1);
    assert_eq!(machine.registers.accumulator, 1);
    assert_eq!(machine.registers.status.contains(PS_CARRY),    false);
    assert_eq!(machine.registers.status.contains(PS_ZERO),     false);
    assert_eq!(machine.registers.status.contains(PS_NEGATIVE), false);
    assert_eq!(machine.registers.status.contains(PS_OVERFLOW), false);

    machine.add_with_carry(-1);
    assert_eq!(machine.registers.accumulator, 0);
    assert_eq!(machine.registers.status.contains(PS_CARRY),    true);
    assert_eq!(machine.registers.status.contains(PS_ZERO),     true);
    assert_eq!(machine.registers.status.contains(PS_NEGATIVE), false);
    assert_eq!(machine.registers.status.contains(PS_OVERFLOW), false);

    machine.add_with_carry(1);
    assert_eq!(machine.registers.accumulator, 2);
    assert_eq!(machine.registers.status.contains(PS_CARRY),    false);
    assert_eq!(machine.registers.status.contains(PS_ZERO),     false);
    assert_eq!(machine.registers.status.contains(PS_NEGATIVE), false);
    assert_eq!(machine.registers.status.contains(PS_OVERFLOW), false);
    
    let mut machine = Machine::new();

    machine.add_with_carry(127);
    assert_eq!(machine.registers.accumulator, 127);
    assert_eq!(machine.registers.status.contains(PS_CARRY),    false);
    assert_eq!(machine.registers.status.contains(PS_ZERO),     false);
    assert_eq!(machine.registers.status.contains(PS_NEGATIVE), false);
    assert_eq!(machine.registers.status.contains(PS_OVERFLOW), false);

    machine.add_with_carry(-127);
    assert_eq!(machine.registers.accumulator, 0);
    assert_eq!(machine.registers.status.contains(PS_CARRY),     true);
    assert_eq!(machine.registers.status.contains(PS_ZERO),      true);
    assert_eq!(machine.registers.status.contains(PS_NEGATIVE), false);
    assert_eq!(machine.registers.status.contains(PS_OVERFLOW), false);

    machine.registers.status.remove(PS_CARRY);
    machine.add_with_carry(-128);
    assert_eq!(machine.registers.accumulator, -128);
    assert_eq!(machine.registers.status.contains(PS_CARRY),    false);
    assert_eq!(machine.registers.status.contains(PS_ZERO),     false);
    assert_eq!(machine.registers.status.contains(PS_NEGATIVE),  true);
    assert_eq!(machine.registers.status.contains(PS_OVERFLOW), false);

    machine.add_with_carry(127);
    assert_eq!(machine.registers.accumulator, -1);
    assert_eq!(machine.registers.status.contains(PS_CARRY),    false);
    assert_eq!(machine.registers.status.contains(PS_ZERO),     false);
    assert_eq!(machine.registers.status.contains(PS_NEGATIVE),  true);
    assert_eq!(machine.registers.status.contains(PS_OVERFLOW), false);

    let mut machine = Machine::new();

    machine.add_with_carry(127);
    assert_eq!(machine.registers.accumulator, 127);
    assert_eq!(machine.registers.status.contains(PS_CARRY),    false);
    assert_eq!(machine.registers.status.contains(PS_ZERO),     false);
    assert_eq!(machine.registers.status.contains(PS_NEGATIVE), false);
    assert_eq!(machine.registers.status.contains(PS_OVERFLOW), false);

    machine.add_with_carry(1);
    assert_eq!(machine.registers.accumulator, -128);
<<<<<<< HEAD
    assert_eq!(machine.registers.status.contains(PS_CARRY),    false);
    assert_eq!(machine.registers.status.contains(PS_ZERO),     false);
    assert_eq!(machine.registers.status.contains(PS_NEGATIVE),  true);
    assert_eq!(machine.registers.status.contains(PS_OVERFLOW),  true);
=======
    assert_eq!(machine.registers.status.contains(ps_carry),    false);
    assert_eq!(machine.registers.status.contains(ps_zero),     false);
    assert_eq!(machine.registers.status.contains(ps_negative),  true);
    assert_eq!(machine.registers.status.contains(ps_overflow),  true);
>>>>>>> 702129dd
}

#[test]
fn dec_x_test() {
    let mut machine = Machine::new();

    machine.dec_x();
    assert_eq!(machine.registers.index_x, -1);
<<<<<<< HEAD
    assert_eq!(machine.registers.status.contains(PS_CARRY),    false);
    assert_eq!(machine.registers.status.contains(PS_ZERO),     false);
    assert_eq!(machine.registers.status.contains(PS_NEGATIVE), true);
    assert_eq!(machine.registers.status.contains(PS_OVERFLOW), false);

    machine.dec_x();
    assert_eq!(machine.registers.index_x, -2);
    assert_eq!(machine.registers.status.contains(PS_CARRY),    false);
    assert_eq!(machine.registers.status.contains(PS_ZERO),     false);
    assert_eq!(machine.registers.status.contains(PS_NEGATIVE), true);
    assert_eq!(machine.registers.status.contains(PS_OVERFLOW), false);
=======
    assert_eq!(machine.registers.status.contains(ps_carry),    false);
    assert_eq!(machine.registers.status.contains(ps_zero),     false);
    assert_eq!(machine.registers.status.contains(ps_negative), true);
    assert_eq!(machine.registers.status.contains(ps_overflow), false);

    machine.dec_x();
    assert_eq!(machine.registers.index_x, -2);
    assert_eq!(machine.registers.status.contains(ps_carry),    false);
    assert_eq!(machine.registers.status.contains(ps_zero),     false);
    assert_eq!(machine.registers.status.contains(ps_negative), true);
    assert_eq!(machine.registers.status.contains(ps_overflow), false);
>>>>>>> 702129dd

    machine.load_x_register(5);
    machine.dec_x();
    assert_eq!(machine.registers.index_x, 4);
<<<<<<< HEAD
    assert_eq!(machine.registers.status.contains(PS_CARRY),    false);
    assert_eq!(machine.registers.status.contains(PS_ZERO),     false);
    assert_eq!(machine.registers.status.contains(PS_NEGATIVE), false);
    assert_eq!(machine.registers.status.contains(PS_OVERFLOW), false);
=======
    assert_eq!(machine.registers.status.contains(ps_carry),    false);
    assert_eq!(machine.registers.status.contains(ps_zero),     false);
    assert_eq!(machine.registers.status.contains(ps_negative), false);
    assert_eq!(machine.registers.status.contains(ps_overflow), false);
>>>>>>> 702129dd

    machine.dec_x();
    machine.dec_x();
    machine.dec_x();
    machine.dec_x();

    assert_eq!(machine.registers.index_x, 0);
<<<<<<< HEAD
    assert_eq!(machine.registers.status.contains(PS_CARRY),    false);
    assert_eq!(machine.registers.status.contains(PS_ZERO),     true);
    assert_eq!(machine.registers.status.contains(PS_NEGATIVE), false);
    assert_eq!(machine.registers.status.contains(PS_OVERFLOW), false);

    machine.dec_x();
    assert_eq!(machine.registers.index_x, -1);
    assert_eq!(machine.registers.status.contains(PS_CARRY),    false);
    assert_eq!(machine.registers.status.contains(PS_ZERO),     false);
    assert_eq!(machine.registers.status.contains(PS_NEGATIVE), true);
    assert_eq!(machine.registers.status.contains(PS_OVERFLOW), false);
=======
    assert_eq!(machine.registers.status.contains(ps_carry),    false);
    assert_eq!(machine.registers.status.contains(ps_zero),     true);
    assert_eq!(machine.registers.status.contains(ps_negative), false);
    assert_eq!(machine.registers.status.contains(ps_overflow), false);

    machine.dec_x();
    assert_eq!(machine.registers.index_x, -1);
    assert_eq!(machine.registers.status.contains(ps_carry),    false);
    assert_eq!(machine.registers.status.contains(ps_zero),     false);
    assert_eq!(machine.registers.status.contains(ps_negative), true);
    assert_eq!(machine.registers.status.contains(ps_overflow), false);
>>>>>>> 702129dd
}<|MERGE_RESOLUTION|>--- conflicted
+++ resolved
@@ -205,28 +205,8 @@
     }
 
     pub fn dec_x(&mut self) {
-<<<<<<< HEAD
         let val = self.registers.index_x;
         self.load_x_register(val - 1);
-=======
-        let x_before = self.registers.index_x;
-        let value = 1i8;
-        let x_after = x_before - value;
-        self.registers.index_x = x_before - 1;
-
-        let is_negative = x_after < 0;
-        let is_zero = x_after == 0;
-
-        let mask = ps_negative | ps_zero;
-        self.registers.status.set_with_mask(
-            mask,
-            Status::new(StatusArgs { 
-                negative: is_negative,
-                zero: is_zero,
-                    ..StatusArgs::none() 
-            })
-        );
->>>>>>> 702129dd
     }
 }
 
@@ -305,17 +285,10 @@
 
     machine.add_with_carry(1);
     assert_eq!(machine.registers.accumulator, -128);
-<<<<<<< HEAD
     assert_eq!(machine.registers.status.contains(PS_CARRY),    false);
     assert_eq!(machine.registers.status.contains(PS_ZERO),     false);
     assert_eq!(machine.registers.status.contains(PS_NEGATIVE),  true);
     assert_eq!(machine.registers.status.contains(PS_OVERFLOW),  true);
-=======
-    assert_eq!(machine.registers.status.contains(ps_carry),    false);
-    assert_eq!(machine.registers.status.contains(ps_zero),     false);
-    assert_eq!(machine.registers.status.contains(ps_negative),  true);
-    assert_eq!(machine.registers.status.contains(ps_overflow),  true);
->>>>>>> 702129dd
 }
 
 #[test]
@@ -324,7 +297,6 @@
 
     machine.dec_x();
     assert_eq!(machine.registers.index_x, -1);
-<<<<<<< HEAD
     assert_eq!(machine.registers.status.contains(PS_CARRY),    false);
     assert_eq!(machine.registers.status.contains(PS_ZERO),     false);
     assert_eq!(machine.registers.status.contains(PS_NEGATIVE), true);
@@ -336,7 +308,40 @@
     assert_eq!(machine.registers.status.contains(PS_ZERO),     false);
     assert_eq!(machine.registers.status.contains(PS_NEGATIVE), true);
     assert_eq!(machine.registers.status.contains(PS_OVERFLOW), false);
-=======
+
+    machine.load_x_register(5);
+    machine.dec_x();
+    assert_eq!(machine.registers.index_x, 4);
+    assert_eq!(machine.registers.status.contains(PS_CARRY),    false);
+    assert_eq!(machine.registers.status.contains(PS_ZERO),     false);
+    assert_eq!(machine.registers.status.contains(PS_NEGATIVE), false);
+    assert_eq!(machine.registers.status.contains(PS_OVERFLOW), false);
+
+    machine.dec_x();
+    machine.dec_x();
+    machine.dec_x();
+    machine.dec_x();
+
+    assert_eq!(machine.registers.index_x, 0);
+    assert_eq!(machine.registers.status.contains(PS_CARRY),    false);
+    assert_eq!(machine.registers.status.contains(PS_ZERO),     true);
+    assert_eq!(machine.registers.status.contains(PS_NEGATIVE), false);
+    assert_eq!(machine.registers.status.contains(PS_OVERFLOW), false);
+
+    machine.dec_x();
+    assert_eq!(machine.registers.index_x, -1);
+    assert_eq!(machine.registers.status.contains(PS_CARRY),    false);
+    assert_eq!(machine.registers.status.contains(PS_ZERO),     false);
+    assert_eq!(machine.registers.status.contains(PS_NEGATIVE), true);
+    assert_eq!(machine.registers.status.contains(PS_OVERFLOW), false);
+}
+
+#[test]
+fn dec_x_test() {
+    let mut machine = Machine::new();
+
+    machine.dec_x();
+    assert_eq!(machine.registers.index_x, -1);
     assert_eq!(machine.registers.status.contains(ps_carry),    false);
     assert_eq!(machine.registers.status.contains(ps_zero),     false);
     assert_eq!(machine.registers.status.contains(ps_negative), true);
@@ -348,22 +353,14 @@
     assert_eq!(machine.registers.status.contains(ps_zero),     false);
     assert_eq!(machine.registers.status.contains(ps_negative), true);
     assert_eq!(machine.registers.status.contains(ps_overflow), false);
->>>>>>> 702129dd
 
     machine.load_x_register(5);
     machine.dec_x();
     assert_eq!(machine.registers.index_x, 4);
-<<<<<<< HEAD
-    assert_eq!(machine.registers.status.contains(PS_CARRY),    false);
-    assert_eq!(machine.registers.status.contains(PS_ZERO),     false);
-    assert_eq!(machine.registers.status.contains(PS_NEGATIVE), false);
-    assert_eq!(machine.registers.status.contains(PS_OVERFLOW), false);
-=======
     assert_eq!(machine.registers.status.contains(ps_carry),    false);
     assert_eq!(machine.registers.status.contains(ps_zero),     false);
     assert_eq!(machine.registers.status.contains(ps_negative), false);
     assert_eq!(machine.registers.status.contains(ps_overflow), false);
->>>>>>> 702129dd
 
     machine.dec_x();
     machine.dec_x();
@@ -371,19 +368,6 @@
     machine.dec_x();
 
     assert_eq!(machine.registers.index_x, 0);
-<<<<<<< HEAD
-    assert_eq!(machine.registers.status.contains(PS_CARRY),    false);
-    assert_eq!(machine.registers.status.contains(PS_ZERO),     true);
-    assert_eq!(machine.registers.status.contains(PS_NEGATIVE), false);
-    assert_eq!(machine.registers.status.contains(PS_OVERFLOW), false);
-
-    machine.dec_x();
-    assert_eq!(machine.registers.index_x, -1);
-    assert_eq!(machine.registers.status.contains(PS_CARRY),    false);
-    assert_eq!(machine.registers.status.contains(PS_ZERO),     false);
-    assert_eq!(machine.registers.status.contains(PS_NEGATIVE), true);
-    assert_eq!(machine.registers.status.contains(PS_OVERFLOW), false);
-=======
     assert_eq!(machine.registers.status.contains(ps_carry),    false);
     assert_eq!(machine.registers.status.contains(ps_zero),     true);
     assert_eq!(machine.registers.status.contains(ps_negative), false);
@@ -395,5 +379,4 @@
     assert_eq!(machine.registers.status.contains(ps_zero),     false);
     assert_eq!(machine.registers.status.contains(ps_negative), true);
     assert_eq!(machine.registers.status.contains(ps_overflow), false);
->>>>>>> 702129dd
 }